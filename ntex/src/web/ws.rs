//! WebSockets protocol support
use std::{fmt, rc::Rc};

use ntex_io::DispatcherConfig;

pub use crate::ws::{CloseCode, CloseReason, Frame, Message, WsSink};

use crate::http::{StatusCode, body::BodySize, h1};
use crate::service::{
    IntoServiceFactory, ServiceFactory, apply_fn, chain_factory, fn_factory_with_config,
};
use crate::web::{HttpRequest, HttpResponse};
use crate::ws::{self, error::HandshakeError, error::WsError, handshake};
<<<<<<< HEAD
use crate::{io::DispatchItem, rt, util::Either, util::Ready};
=======
use crate::{
    SharedCfg, io::DispatchItem, io::IoConfig, rt, time::Seconds, util::Either, util::Ready,
};

thread_local! {
    static CFG: SharedCfg = SharedCfg::new("WS")
        .add(IoConfig::new().set_keepalive_timeout(Seconds::ZERO))
        .into();
}
>>>>>>> b1df2291

// ================================================================================================
// Private Helper Function to Avoid Repetition
// ================================================================================================

/// Wraps a `Frame` service factory into a `DispatchItem` service factory.
/// This helper function contains the logic that was previously duplicated.
fn create_ws_service_factory<T, F>(
    factory: F,
) -> impl ServiceFactory<
    DispatchItem<ws::Codec>,
    WsSink,
    Response = Option<Message>,
    Error = WsError<T::Error>,
    InitError = T::InitError,
>
where
    T: ServiceFactory<Frame, WsSink, Response = Option<Message>> + 'static,
    T::Error: fmt::Debug,
    T::InitError: 'static,
    F: IntoServiceFactory<T, Frame, WsSink>,
{
    let inner_factory =
        Rc::new(chain_factory(factory.into_factory()).map_err(WsError::Service));

    fn_factory_with_config(move |sink: WsSink| {
        let factory = inner_factory.clone();

        async move {
            let srv = factory.create(sink.clone()).await?;
            let sink = sink.clone();

            // This service wrapper translates DispatchItem into Frame
            Ok::<_, T::InitError>(apply_fn(srv, move |req, srv| match req {
                DispatchItem::Item(item) => {
                    // Clone sink only on close frame
                    let s = if matches!(item, Frame::Close(_)) {
                        Some(sink.clone())
                    } else {
                        None
                    };
                    Either::Left(async move {
                        let result = srv.call(item).await;
                        // after service call, close connection if needed
                        if let Some(s) = s {
                            let _ = rt::spawn(async move { s.io().close() });
                        }
                        result
                    })
                }
                // These items are not passed to the user service
                DispatchItem::WBackPressureEnabled
                | DispatchItem::WBackPressureDisabled => Either::Right(Ready::Ok(None)),
                DispatchItem::KeepAliveTimeout => {
                    Either::Right(Ready::Err(WsError::KeepAlive))
                }
                DispatchItem::ReadTimeout => {
                    Either::Right(Ready::Err(WsError::ReadTimeout))
                }
                DispatchItem::DecoderError(e) | DispatchItem::EncoderError(e) => {
                    Either::Right(Ready::Err(WsError::Protocol(e)))
                }
                DispatchItem::Disconnect(e) => {
                    Either::Right(Ready::Err(WsError::Disconnected(e)))
                }
            }))
        }
    })
}

// ================================================================================================
// Public API
// ================================================================================================

/// Do websocket handshake and start websockets service.
///
/// This is the simplest way to start a WebSocket service. It uses default dispatcher configurations.
pub async fn start<T, F, Err>(req: HttpRequest, factory: F) -> Result<HttpResponse, Err>
where
    T: ServiceFactory<Frame, WsSink, Response = Option<Message>> + 'static,
    T::Error: fmt::Debug,
    T::InitError: 'static,
    F: IntoServiceFactory<T, Frame, WsSink> + 'static,
    Err: From<T::InitError> + From<HandshakeError>,
{
    let ws_factory = create_ws_service_factory(factory);
    start_service(req, ws_factory).await
}

/// Do websocket handshake and start websockets service with custom configuration.
///
/// Use this function when you need to provide a custom `DispatcherConfig`.
pub async fn start_with_config<T, F, Err>(
    req: HttpRequest,
    factory: F,
    cfg: DispatcherConfig,
) -> Result<HttpResponse, Err>
where
    T: ServiceFactory<Frame, WsSink, Response = Option<Message>> + 'static,
    T::Error: fmt::Debug,
    T::InitError: 'static,
    F: IntoServiceFactory<T, Frame, WsSink> + 'static,
    Err: From<T::InitError> + From<HandshakeError>,
{
    let ws_factory = create_ws_service_factory(factory);
    start_service_with_config(req, ws_factory, cfg).await
}

/// Do websocket handshake and start websockets service (low-level).
///
/// This function is for advanced use cases where you work directly with a `DispatchItem` service.
pub async fn start_service<T, F, Err>(
    req: HttpRequest,
    factory: F,
) -> Result<HttpResponse, Err>
where
    T: ServiceFactory<DispatchItem<ws::Codec>, WsSink, Response = Option<Message>>
        + 'static,
    T::Error: fmt::Debug,
    F: IntoServiceFactory<T, DispatchItem<ws::Codec>, WsSink>,
    Err: From<T::InitError> + From<HandshakeError>,
{
    start_service_with_config(req, factory, DispatcherConfig::default()).await
}

/// Do websocket handshake and start websockets service with custom configuration (low-level).
///
/// This is the core function that performs the handshake and starts the dispatcher.
/// All other functions in this module delegate to this one.
pub async fn start_service_with_config<T, F, Err>(
    req: HttpRequest,
    factory: F,
    cfg: DispatcherConfig,
) -> Result<HttpResponse, Err>
where
    T: ServiceFactory<DispatchItem<ws::Codec>, WsSink, Response = Option<Message>>
        + 'static,
    T::Error: fmt::Debug,
    F: IntoServiceFactory<T, DispatchItem<ws::Codec>, WsSink>,
    Err: From<T::InitError> + From<HandshakeError>,
{
    log::trace!("Starting WebSocket handshake for {:?}", req.path());

    // Perform ws handshake
    let res = handshake(req.head())?.finish().into_parts().0;

    // Extract I/O and HTTP codec from request
    let (io, codec) = req
        .head()
        .take_io()
        .ok_or(HandshakeError::NoWebsocketUpgrade)?;

    // Send handshake response
    io.encode(h1::Message::Item((res, BodySize::Empty)), &codec)
        .map_err(|_| HandshakeError::NoWebsocketUpgrade)?;
    log::trace!("WebSocket handshake successful for {:?}", req.path());

    // Create WebSocket sink
    let codec = ws::Codec::new();
    let sink = WsSink::new(io.get_ref(), codec.clone());

    // Create the WebSocket service
    let srv = factory.into_factory().create(sink.clone()).await?;
<<<<<<< HEAD

    // Start the WebSocket service dispatcher in a background task
    let _ = rt::spawn(async move {
        let res = crate::io::Dispatcher::new(io, codec, srv, &cfg).await;
        log::trace!("WebSocket handler terminated: {res:?}");
=======
    io.set_config(CFG.with(|cfg| *cfg));

    // start websockets service dispatcher
    let _ = rt::spawn(async move {
        let res = crate::io::Dispatcher::new(io, codec, srv).await;
        log::trace!("Ws handler is terminated: {res:?}");
>>>>>>> b1df2291
    });

    // Return an empty OK response, as the connection has been upgraded.
    Ok(HttpResponse::new(StatusCode::OK))
}<|MERGE_RESOLUTION|>--- conflicted
+++ resolved
@@ -11,19 +11,7 @@
 };
 use crate::web::{HttpRequest, HttpResponse};
 use crate::ws::{self, error::HandshakeError, error::WsError, handshake};
-<<<<<<< HEAD
-use crate::{io::DispatchItem, rt, util::Either, util::Ready};
-=======
-use crate::{
-    SharedCfg, io::DispatchItem, io::IoConfig, rt, time::Seconds, util::Either, util::Ready,
-};
-
-thread_local! {
-    static CFG: SharedCfg = SharedCfg::new("WS")
-        .add(IoConfig::new().set_keepalive_timeout(Seconds::ZERO))
-        .into();
-}
->>>>>>> b1df2291
+use crate::{io::DispatchItem, rt, time::Seconds, util::Either, util::Ready};
 
 // ================================================================================================
 // Private Helper Function to Avoid Repetition
@@ -187,20 +175,14 @@
 
     // Create the WebSocket service
     let srv = factory.into_factory().create(sink.clone()).await?;
-<<<<<<< HEAD
 
-    // Start the WebSocket service dispatcher in a background task
-    let _ = rt::spawn(async move {
-        let res = crate::io::Dispatcher::new(io, codec, srv, &cfg).await;
-        log::trace!("WebSocket handler terminated: {res:?}");
-=======
-    io.set_config(CFG.with(|cfg| *cfg));
+    let cfg = crate::io::DispatcherConfig::default();
+    cfg.set_keepalive_timeout(Seconds::ZERO);
 
     // start websockets service dispatcher
     let _ = rt::spawn(async move {
-        let res = crate::io::Dispatcher::new(io, codec, srv).await;
+        let res = crate::io::Dispatcher::new(io, codec, srv, &cfg).await;
         log::trace!("Ws handler is terminated: {res:?}");
->>>>>>> b1df2291
     });
 
     // Return an empty OK response, as the connection has been upgraded.
