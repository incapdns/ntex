--- conflicted
+++ resolved
@@ -1,18 +1,16 @@
 # Changes
 
-<<<<<<< HEAD
-## [0.4.25] - 2025-03-10
-
-* Add "ntex-runtime" support
+## [0.4.26] - 2025-03-xx
+
+* Add "neon" runtime support
 
 * Drop glommio support
 
 * Drop async-std support
-=======
+
 ## [0.4.25] - 2025-03-11
 
 * Adds Send bound to arbiter exec (#514)
->>>>>>> 6a0aa335
 
 ## [0.4.24] - 2025-01-03
 
